--- conflicted
+++ resolved
@@ -3,31 +3,24 @@
 {% block title %}Evolution of Holocaust in Holland{% endblock title %}
 {% block content %}
 
-<<<<<<< HEAD
-<div class="hero-image">
-    <div class="row">
-        <div class="col-lg-4 col-md-6 col-sm-12 align-center">
-            <img src="{% static 'images/APH stamp.png' %}">
-        </div>
-        <div class="col-lg-8 col-md-6 col-sm-12">
-            <h1> Arnhem Postal History </h1>
-            <p> Welcome to the Arnhem Postal History Project, a digital public history project that makes available to the public over 5,000 individual letters and postcards from the Netherlands between 1939 and 1945. The postal items offer insights into the everyday lives of the Dutch during World War II through postal history. The project features a database of postal artifacts and related documents, and interactive map, and exhibits focused on the impact of war on the civilain population.
+    <div class="hero-image">
+        <div class="row">
+            <div class="col-lg-4 col-md-6 col-sm-12 align-center">
+                <img src="{% static 'images/APH stamp.png' %}">
+            </div>
+            <div class="col-lg-8 col-md-6 col-sm-12">
+                <h1> Arnhem Postal History </h1>
+                <p> Welcome to the Arnhem Postal History Project, a digital public history project that makes available to the public over 5,000 individual letters and postcards from the Netherlands between 1939 and 1945. The postal items offer insights into the everyday lives of the Dutch during World War II through postal history. The project features a database of postal artifacts and related documents, and interactive map, and exhibits focused on the impact of war on the civilain population.
                 </p>
-        </div>
-    </div>
-</div>
-
-<div class="add-padding end-row-indent">
-    <div class="row">
-        <div class="col-lg-12">
-            <h1> Learn and explore </h1>
-=======
+            </div>
+        </div>
+    </div>
+
     <div class="add-padding end-row-indent">
         <div class="row">
             <div class="col-lg-12">
-                <h1>Evolution of Holocaust in Holland</h1>
-            </div>
->>>>>>> 85972939
+                <h1> Learn and explore </h1>
+            </div>
         </div>
 
         <div class="row">
@@ -57,38 +50,65 @@
                 </div>
             </div>
 
-            <div class="col-lg-4 d-flex align-items-stretch">
-                <div class="explore-card red-card">
-                    <div class="card-body">
-                        <h2 class="white"> <img src="{% static 'images/history.png' %}">
-                            Timeline</h2>
-                        <p class="white">The timeline provides a chronological overview of major events in World War II,
-                            occurring both globally and in Holland. </p>
-                        <a href="{% url 'timeline' %}" class="btn btn btn-outline-secondary">learn more</a>
-                    </div>
-                </div>
-            </div>
-
-            <div class="col-lg-4 d-flex align-items-stretch">
-                <div class="explore-card dark-blue-card">
-                    <div class="card-body">
-                        <h2 class="white"><img src="{% static 'images/map-marker-alt.png' %}"> Map</h2>
-                        <p class="white">The map illustrates each letter's "journey" as it makes its way through war-torn
-                            Holland. Information on the sender, the recipient and the routing is supplemented with
-                            photographs,
-                            film and other non-philatelic information that provides context and insight to the lives of the
-                            civilian Dutch population during the war years. Using available resources, both analog and
-                            digital,
-                            the timing and routing of multiple postal artifacts is used to take students through a virtual
-                            war-time environment. Military history is combined with the social history of the Dutch people
-                            who
-                            were writing and receiving letters during this time.</p>
-                        <a href="{% url 'map' %}" class="btn btn btn-outline-info">explore</a>
-                    </div>
-                </div>
-            </div>
-        </div>
-    </div>
+            <div class="row">
+                <div class="col-lg-4 d-flex align-items-stretch">
+                    <div class="explore-card">
+                        <div class="card-body">
+                            <h2><img src="{% static 'images/envelope.png' %}"> Exhibits</h2>
+                            <p>Select material from the collection has been used to create a series of philatelic exhibits
+                                looking
+                                at the impact of World War II in Holland, focusing on the war's impact on the civilian
+                                population.
+                                Each exhibit consists of forty(40) tabloid pages and includes both philatelic and other original
+                                artifacts, organized around a central theme. The first exhibit "The Evolution of the Holocaust
+                                in
+                                Holland" looks at the Nazi's increasingly harsh measures against the Jewish population that
+                                ended in
+                                the death camps of Auschwitz and Sobibor. The second exhibit "False Hopes and Lasting Thanks"
+                                examines the impact of Operation Market Garden. Three further exhibits are currently in
+                                production:
+                                "Code Name Yellow: 1940-Invasion and Occupation of Holland," "Daily Life in Occupied Holland,"
+                                and
+                                "The
+                                Hunger Winter and Liberation. </p>
+
+                            <a href="{% url 'exhibits' %}" class="btn btn btn-outline-primary">view all</a>
+                        </div>
+                    </div>
+                </div>
+
+                <div class="col-lg-4 d-flex align-items-stretch">
+                    <div class="explore-card red-card">
+                        <div class="card-body">
+                            <h2 class="white"> <img src="{% static 'images/history.png' %}">
+                                Timeline</h2>
+                            <p class="white">The timeline provides a chronological overview of major events in World War II,
+                                occurring both globally and in Holland. </p>
+                            <a href="{% url 'timeline' %}" class="btn btn btn-outline-secondary">learn more</a>
+                        </div>
+                    </div>
+                </div>
+
+                <div class="col-lg-4 d-flex align-items-stretch">
+                    <div class="explore-card dark-blue-card">
+                        <div class="card-body">
+                            <h2 class="white"><img src="{% static 'images/map-marker-alt.png' %}"> Map</h2>
+                            <p class="white">The map illustrates each letter's "journey" as it makes its way through war-torn
+                                Holland. Information on the sender, the recipient and the routing is supplemented with
+                                photographs,
+                                film and other non-philatelic information that provides context and insight to the lives of the
+                                civilian Dutch population during the war years. Using available resources, both analog and
+                                digital,
+                                the timing and routing of multiple postal artifacts is used to take students through a virtual
+                                war-time environment. Military history is combined with the social history of the Dutch people
+                                who
+                                were writing and receiving letters during this time.</p>
+                            <a href="{% url 'map' %}" class="btn btn btn-outline-info">explore</a>
+                        </div>
+                    </div>
+                </div>
+            </div>
+        </div>
 
     </div>
 <!-- end learn and explore -->
